Require Import Category.Lib.
Require Export Category.Theory.Functor.
Require Import Category.Theory.Isomorphism.
Require Import Category.Theory.Natural.
Require Import Category.Theory.Bifunctor.
Require Import Category.Construction.Opposite.
Require Import Category.Instance.Sets.

Generalizable All Variables.
Set Primitive Projections.
Set Universe Polymorphism.

Definition Presheaves   (C : Category) := [C^op, Sets].
Definition Copresheaves (C : Category) := [C, Sets].

(** This is the Yoneda embedding. *)
Instance Yoneda `{C : Category} : C ⟶ [C^op, Sets] := CoHomFunctor C.


Program Instance YonedaLemma `(C : Category) `(F : C^op ⟶ Sets) {A : C} :

  [C^op, Sets] Hom(─,A) F ≅ F A

:= {
  to   := {| morphism := fun X => X A id |};
  from := {| morphism := fun Y : F A =>
             {| transform := fun X : C =>
                {| morphism := fun phi : A ~{ C^op }~> X =>
                     @fmap (C^op) Sets F A X phi Y |} |} |}
}.
Next Obligation.
  repeat intros x y HA.
  destruct x, y; simpl in *.
  unfold nat_equiv in HA; simpl in HA.
  rewrite HA; reflexivity.
Qed.
Next Obligation.
  repeat intros x y HA.
  destruct F; simpl in *.
  apply fmap_respects.
  apply HA.
Qed.
Next Obligation.
  destruct F; simpl in *.
  unfold Basics.compose in *.
  rewrite <- fmap_comp.
  reflexivity.
Qed.
Next Obligation.
  repeat intro; simpl in *.
  destruct F; simpl in *.
  destruct (fmap A A0 x0); simpl.
  apply proper_morphism.
  assumption.
Qed.
Next Obligation.
  unfold Basics.compose; simpl.
  destruct F; simpl in *.
  rewrite fmap_id.
  reflexivity.
Qed.
Next Obligation.
  unfold Basics.compose; simpl.
  destruct F; simpl in *.
  unfold nat_equiv; simpl; intros.
  destruct x; simpl in *.
  unfold Basics.compose in *; simpl.
  rewrite natural_transformation.
  apply transform; cat.
Qed.

<<<<<<< HEAD
Program Instance CoyonedaLemma `(C : Category) `(F : C^op ⟶ Sets) {A : C} :

  [C^op, Sets] Hom(─,A) F ≅ F A

=======
Program Instance CovariantYonedaLemma `(C : Category) `(F : C ⟶ Sets) {A : C} :
  [C, Sets] Hom(A,─) F ≅ F A
>>>>>>> 2a7ea79d
:= {
  to   := {| morphism := fun X => X A id |};
  from := {| morphism := fun Y : F A =>
             {| transform := fun X : C =>
                {| morphism := fun phi : A ~{ C }~> X =>
                     @fmap C Sets F A X phi Y |} |} |}
}.
Next Obligation.
  repeat intros x y HA.
  destruct x, y; simpl in *.
  unfold nat_equiv in HA; simpl in HA.
  rewrite HA; reflexivity.
Qed.
Next Obligation.
  repeat intros ?? HA.
  destruct F; simpl in *.
  apply fmap_respects.
  apply HA.
Qed.
Next Obligation.
  destruct F; simpl in *.
  unfold Basics.compose in *.
  rewrite <- fmap_comp.
  reflexivity.
Qed.
Next Obligation.
  repeat intro; simpl in *.
  destruct F; simpl in *.
  destruct (fmap A A0 x0); simpl.
  apply proper_morphism.
  assumption.
Qed.
Next Obligation.
  unfold Basics.compose; simpl.
  destruct F; simpl in *.
  rewrite fmap_id.
  reflexivity.
Qed.
Next Obligation.
  unfold Basics.compose; simpl.
  destruct F; simpl in *.
  unfold nat_equiv; simpl; intros.
  destruct x; simpl in *.
  unfold Basics.compose in *; simpl.
  rewrite natural_transformation.
  apply transform; cat.
Qed.
<|MERGE_RESOLUTION|>--- conflicted
+++ resolved
@@ -69,15 +69,10 @@
   apply transform; cat.
 Qed.
 
-<<<<<<< HEAD
-Program Instance CoyonedaLemma `(C : Category) `(F : C^op ⟶ Sets) {A : C} :
+Program Instance CovariantYonedaLemma `(C : Category) `(F : C ⟶ Sets) {A : C} :
 
-  [C^op, Sets] Hom(─,A) F ≅ F A
+  [C, Sets] Hom(A,─) F ≅ F A
 
-=======
-Program Instance CovariantYonedaLemma `(C : Category) `(F : C ⟶ Sets) {A : C} :
-  [C, Sets] Hom(A,─) F ≅ F A
->>>>>>> 2a7ea79d
 := {
   to   := {| morphism := fun X => X A id |};
   from := {| morphism := fun Y : F A =>
